import numpy as np
import gym

from keras.models import Sequential, Model
from keras.layers import Dense, Activation, Flatten, Input, Concatenate
from keras.optimizers import Adam

<<<<<<< HEAD
from rl.agents import DDPGAgent
from rl.memory import SequentialMemory
from rl.random import OrnsteinUhlenbeckProcess


ENV_NAME = 'reinmav-v0'
#gym.undo_logger_setup()


# Get the environment and extract the number of actions.
env = gym.make(ENV_NAME)
np.random.seed(123)
env.seed(123)
#assert len(env.action_space.shape) == 1
nb_actions = env.action_space.shape[0]
print("num action=",nb_actions)

# Next, we build a very simple model.
actor = Sequential()
actor.add(Flatten(input_shape=(1,) + env.observation_space.shape))
actor.add(Dense(16))
actor.add(Activation('relu'))
actor.add(Dense(16))
actor.add(Activation('relu'))
actor.add(Dense(16))
actor.add(Activation('relu'))
actor.add(Dense(nb_actions))
actor.add(Activation('linear'))
print(actor.summary())

action_input = Input(shape=(nb_actions,), name='action_input')
observation_input = Input(shape=(1,) + env.observation_space.shape, name='observation_input')
flattened_observation = Flatten()(observation_input)
x = Concatenate()([action_input, flattened_observation])
x = Dense(32)(x)
x = Activation('relu')(x)
x = Dense(32)(x)
x = Activation('relu')(x)
x = Dense(32)(x)
x = Activation('relu')(x)
x = Dense(1)(x)
x = Activation('linear')(x)
critic = Model(inputs=[action_input, observation_input], outputs=x)
print(critic.summary())

# Finally, we configure and compile our agent. You can use every built-in Keras optimizer and
# even the metrics!
memory = SequentialMemory(limit=100000, window_length=1)
#random_process = OrnsteinUhlenbeckProcess(size=nb_actions, theta=.15, mu=0., sigma=.3)
random_process = OrnsteinUhlenbeckProcess(size=nb_actions, theta=.5, mu=0.5, sigma=.6)

agent = DDPGAgent(nb_actions=nb_actions, actor=actor, critic=critic, critic_action_input=action_input,
                  memory=memory, nb_steps_warmup_critic=100, nb_steps_warmup_actor=100,
                  random_process=random_process, gamma=.99, target_model_update=1e-3)
agent.compile(Adam(lr=.001, clipnorm=1.), metrics=['mae'])

# Okay, now it's time to learn something! We visualize the training here for show, but this
# slows down training quite a lot. You can always safely abort the training prematurely using
# Ctrl + C.
agent.fit(env, nb_steps=50000, visualize=False, verbose=1, nb_max_episode_steps=200)
#agent.fit(env, nb_steps=100000, visualize=False, verbose=1, nb_max_episode_steps=400)

# After training is done, we save the final weights.
agent.save_weights('ddpg_{}_weights.h5f'.format(ENV_NAME), overwrite=True)

# Finally, evaluate our algorithm for 5 episodes.
agent.test(env, nb_episodes=5, visualize=False, nb_max_episode_steps=200)
=======
class Reinforce(object):
    def init_params(self):
        #Hyperparameter definition
        self.total_tr_epi = 100000
        self.total_test_epi=10000
        self.max_steps_tr=10000
        self.max_steps_test=10000
        self.batch_size=32
        
        self.lr=0.001#1e-1*0.7
        self.min_lr=0.2
        self.gamma=0.99 #discouting rate
        #The larger the gamma, the smaller the discount. This means the learning agent cares more about the long term reward. On the other hand, the smaller the gamma, the bigger the discount. This means our agent cares more about the short term reward (the nearest cheese).

        #Exploitation params
        self.epsilon = 1.0 #Exploration rate, https://medium.freecodecamp.org/diving-deeper-into-reinforcement-learning-with-q-learning-c18d0db58efe
        self.max_epsilon=1.0
        self.min_epsilon = 0.01
        self.epsilon_decay= 0.995 
        self.dr=1e-2 #decay rate
        self.save_model=False

        # Angle at which to fail the episode
        self.num_actions = self.env.action_space.shape[0]
        print("self.num_actions=",self.num_actions)
        #self.buckets = (3,6,12,24) # (x, x', theta, theta') for discretization
        self.num_state = self.env.observation_space.shape[0]
        print("self.num_state=",self.num_state)
        self.memory = deque(maxlen=1000)
        #self.init_state=[0.00, 0.00, 0.00, 0.00, 0.00, 0.00, 1.0, 0.0, 0.0, 0.0, 0.0, 0.0, 0.0] #init value for [x, y, z, dx, dy, dz, qw, qx, qy, qz, p, q, r]
		#self.state=self.init_state


    def __init__(self):
        self.env = gym.make('reinmav-v0') #e.g. "Taxi-v2", "CartPole-v0"
        self.init_params()
        #self.Q = np.zeros(self.buckets + (self.num_actions,)) # Creating a Q-Table for each state-action pair
        self.build_model()

    def build_model(self):
    	#MLP
        model = Sequential()
        model.add(Dense(24, input_dim=self.num_state, activation='relu'))
        model.add(Dense(24, activation='relu'))
        model.add(Dense(self.num_actions, activation='linear'))
        model.compile(loss='mse',
                      optimizer=Adam(lr=self.lr))
        self.model=model

    def history(self,state,action,reward,done,next_state):
        self.memory.append((state,action,reward,done,next_state))
        #print("history")

    def train_with_history(self):
        #print("self.memory.cout=",self.memory.count)
        miniBatch = random.sample(list(self.memory),self.batch_size)
        y_stack=np.zeros((self.batch_size,self.num_actions))
        x_stack=np.zeros((self.batch_size,self.num_state))
        cnt=0
        for state,action,reward,done,next_state in miniBatch:
            if done:
                y=action#reward
            else:
                y_pred=self.model.predict(next_state)[0]
                y= reward + self.gamma * np.amax(y_pred)
            y_f = self.model.predict(state)
            #print("action=",action)
            #print("y_f=",y_f)
            #y_f[0][action] = y
            y_stack[cnt,:]=np.reshape(y_f,[1,self.num_actions])
            x_stack[cnt,:]=np.reshape(state,[1,self.num_state])
            cnt+=1
        self.model.fit(x_stack, y_stack, batch_size=self.batch_size,epochs=100, verbose=0)
        if self.epsilon > self.min_epsilon:
            self.epsilon *= self.epsilon_decay

    def train(self):
        #For training
        scores = []
        print("Start training")
        self.lr=self.get_learning_rate(0)
        self.epsilon=self.get_explore_rate(0)

        #==================
        #  Starting episode
        #==================
        for episode in range(self.total_tr_epi):
            state = np.reshape(self.env.reset(),[1,self.num_state])
            done=False
            tick_cnt=0
            #=========================================================================
            #  Steps until either terminal conditions meet or max steps for training
            #=========================================================================
            for step in range(self.max_steps_tr):
                #To choose action
                action = self.get_action(state)
                #print("action in mav_ctrl=",action)
                #Once action selected, iterating
                next_state,reward,done,_ = self.env.step(action)
                reward = reward if not done else -10
                #print("new_state.shape=",new_state.shape)
                next_state=np.reshape(next_state,[1,self.num_state])
                self.history(state,action,reward,done,next_state)
                state=next_state
                if done: #in case an episode finished with trj_err > self.tracking_error
                    #print("episode: {}/{}, score: {}".format(episode, self.total_tr_epi, step))
                    break
                if len(self.memory) > self.batch_size:
                    self.train_with_history()
            
            scores.append(tick_cnt)
            mean_score = np.mean(scores)
            if episode%1000==0:
                print("Current episode={} and mean score = {}".format(episode,mean_score))
            if episode % self.max_steps_tr == 0:
                print('[Episode {}] - Mean survival time over last {} episodes was {} ticks.'.format(episode, self.max_steps_tr,mean_score))
            scores.clear()

        if self.save_model:
            model_name='Q_iter'+str(self.total_tr_epi)+"_{:%Y%m%dT%H%M%S}".format(datetime.datetime.now())+'.h5'
            #self.save_Q(model_name)
            self.save(model_name)
            print("model saved as ",model_name)

    def get_explore_rate(self,t):
        return max(self.min_epsilon, min(1, 1.0 - math.log10((t+1)/25)))

    def get_learning_rate(self,t):
        return max(self.min_lr, min(0.5, 1.0 - math.log10((t+1)/25)))
    
    def get_action(self,state):
        #print("get_action called")
        # Select a random action in case of exploration
        if random.random() < self.epsilon:
            action = self.env.action_space.sample()
        else:
        # using the trained model to predict best action (exploitation)
            predic_reward = self.model.predict(state)
            #action = np.argmax(predic_reward[0])
            action = predic_reward#np.reshape(predic_reward,[1,self.num_actions])
        return np.squeeze(action)

    def test(self):
        #For testing
        print("Start testing")
        self.env.reset()
        rewards=[] #store a reward for every single episod

        for episode in range(self.total_test_epi):
            state = self.env.reset()
            state = np.reshape(state,[1,self.num_state])
            #state=self.discretize(state)
            cumu_rewards=0
            done=False
            print("=======Episode======")
            for step in range(self.max_steps_test):
                predic_reward = self.model.predict(state)
                #print("predic_reward=",predic_reward)
                action=np.argmax(predic_reward[0])
                self.env.render()
                new_state,reward,done,info = self.env.step(action)
                cumu_rewards +=reward
                state = new_state
                state = np.reshape(state,[1,self.num_state])
                if done == True:
                    rewards.append(cumu_rewards)
                    print ("Score :{}".format(cumu_rewards))
                    #break
        self.env.close()
        print ("Score over time: {}".format(sum(rewards)/self.total_test_epi))

    def load(self, name):
        self.model.load_weights(name)
        print("load mode")

    def save(self, name):
        self.model.save_weights(name)
        print("save model")


# class Environments(unittest.TestCase):
# 	def test_env(self):
# 		env = gym.make('reinmav-v0')
		#env.reset()
		#for i, _ in enumerate(dict_of_list[key]):
		# start_t=timer()
		# for i,_ in enumerate(range(400)): #dt=0.01, 400*0.01=4s
		# # 	#env.render()
		# 	#print("============step {}============".format(i))
		# 	#print("step=",i)
		#  	#env.step(env.action_space.sample()) # take a random action
		# 	env.step() # take a random action
		# end_t=timer()
		# print("simulation time=",end_t-start_t)
		# env.plot_state()
		# env.train()
if __name__ == "__main__":
	myReinforce=Reinforce()
	myReinforce.train()
	# arg_length = len(sys.argv)
    # print ("Python template with # args={}".format(arg_length))    
    # if arg_length != 2:
    #     print("usage: python ./cart_ctrl.py train")
    # else:
    #     myReinforce=Reinforce();
    #     if sys.argv[1]=="train":
    #         myReinforce.train()
    #     else:
    #         myReinforce.load('Q_iter1000_20181011T194259.h5')
    #         myReinforce.test()
	#env=Environments()
	#env.test_env()
>>>>>>> 7f557b19
<|MERGE_RESOLUTION|>--- conflicted
+++ resolved
@@ -5,75 +5,6 @@
 from keras.layers import Dense, Activation, Flatten, Input, Concatenate
 from keras.optimizers import Adam
 
-<<<<<<< HEAD
-from rl.agents import DDPGAgent
-from rl.memory import SequentialMemory
-from rl.random import OrnsteinUhlenbeckProcess
-
-
-ENV_NAME = 'reinmav-v0'
-#gym.undo_logger_setup()
-
-
-# Get the environment and extract the number of actions.
-env = gym.make(ENV_NAME)
-np.random.seed(123)
-env.seed(123)
-#assert len(env.action_space.shape) == 1
-nb_actions = env.action_space.shape[0]
-print("num action=",nb_actions)
-
-# Next, we build a very simple model.
-actor = Sequential()
-actor.add(Flatten(input_shape=(1,) + env.observation_space.shape))
-actor.add(Dense(16))
-actor.add(Activation('relu'))
-actor.add(Dense(16))
-actor.add(Activation('relu'))
-actor.add(Dense(16))
-actor.add(Activation('relu'))
-actor.add(Dense(nb_actions))
-actor.add(Activation('linear'))
-print(actor.summary())
-
-action_input = Input(shape=(nb_actions,), name='action_input')
-observation_input = Input(shape=(1,) + env.observation_space.shape, name='observation_input')
-flattened_observation = Flatten()(observation_input)
-x = Concatenate()([action_input, flattened_observation])
-x = Dense(32)(x)
-x = Activation('relu')(x)
-x = Dense(32)(x)
-x = Activation('relu')(x)
-x = Dense(32)(x)
-x = Activation('relu')(x)
-x = Dense(1)(x)
-x = Activation('linear')(x)
-critic = Model(inputs=[action_input, observation_input], outputs=x)
-print(critic.summary())
-
-# Finally, we configure and compile our agent. You can use every built-in Keras optimizer and
-# even the metrics!
-memory = SequentialMemory(limit=100000, window_length=1)
-#random_process = OrnsteinUhlenbeckProcess(size=nb_actions, theta=.15, mu=0., sigma=.3)
-random_process = OrnsteinUhlenbeckProcess(size=nb_actions, theta=.5, mu=0.5, sigma=.6)
-
-agent = DDPGAgent(nb_actions=nb_actions, actor=actor, critic=critic, critic_action_input=action_input,
-                  memory=memory, nb_steps_warmup_critic=100, nb_steps_warmup_actor=100,
-                  random_process=random_process, gamma=.99, target_model_update=1e-3)
-agent.compile(Adam(lr=.001, clipnorm=1.), metrics=['mae'])
-
-# Okay, now it's time to learn something! We visualize the training here for show, but this
-# slows down training quite a lot. You can always safely abort the training prematurely using
-# Ctrl + C.
-agent.fit(env, nb_steps=50000, visualize=False, verbose=1, nb_max_episode_steps=200)
-#agent.fit(env, nb_steps=100000, visualize=False, verbose=1, nb_max_episode_steps=400)
-
-# After training is done, we save the final weights.
-agent.save_weights('ddpg_{}_weights.h5f'.format(ENV_NAME), overwrite=True)
-
-# Finally, evaluate our algorithm for 5 episodes.
-agent.test(env, nb_episodes=5, visualize=False, nb_max_episode_steps=200)
-=======
 class Reinforce(object):
     def init_params(self):
         #Hyperparameter definition
@@ -285,5 +216,4 @@
     #         myReinforce.load('Q_iter1000_20181011T194259.h5')
     #         myReinforce.test()
 	#env=Environments()
-	#env.test_env()
->>>>>>> 7f557b19
+	#env.test_env()